# ------------------------------------------------------------
# Copyright (c) Microsoft Corporation.
# Licensed under the MIT License.
# ------------------------------------------------------------

name: Build and Test
on:
  push:
    branches:
      - main
      - release/*
    tags:
      - v*
  pull_request:
    branches:
      - main
      - release/*
<<<<<<< HEAD

=======
>>>>>>> f253f233
jobs:
  build:
    name: Build ${{ matrix.target_os }}_${{ matrix.target_arch }} binaries
    runs-on: ${{ matrix.os }}
    env:
      GOVER: '^1.16.0'
      GOOS: ${{ matrix.target_os }}
      GOARCH: ${{ matrix.target_arch }}
      GOPROXY: https://proxy.golang.org
    strategy:
      fail-fast: false
      matrix:
        os: [ubuntu-latest, windows-latest, macOS-latest]
        target_arch: [arm, amd64]
        include:
          - os: ubuntu-latest
            target_os: linux
          - os: windows-latest
            target_os: windows
          - os: macOS-latest
            target_os: darwin
        exclude:
          - os: windows-latest
            target_arch: arm
          - os: macOS-latest
            target_arch: arm
    steps:
      - name: Check out repo
        uses: actions/checkout@v2
      - name: Set up Go ${{ env.GOVER }}
        uses: actions/setup-go@v2
        with:
          go-version: ${{ env.GOVER }}
      - name: Parse release version and set environment variables
        run: python ./.github/scripts/get_release_version.py
      - name: Make
        run: make
      - name: Run make test (unit tests)
        if: matrix.target_arch != 'arm'
        run: make test
      - name: Upload CLI binary
        uses: actions/upload-artifact@master
        with:
          name: rad_cli_${{ matrix.target_os}}_${{ matrix.target_arch}}
          path: ./dist/${{ matrix.target_os}}_${{ matrix.target_arch}}/release/
          if-no-files-found: error

  # Logic here:
  # - always do a docker build for validation
  # - tag the image as latest and with a version if the trigger was a tag
  # - tag the image with the PR version if the trigger was a PR
  # - push the image for pushes to master, or to a tag
  images:
    name: Container image build
    runs-on: ubuntu-latest
    steps:
      - name: Check out code
        uses: actions/checkout@v2
<<<<<<< HEAD
      - name: Set up Docker Buildx
        id: buildx
        uses: docker/setup-buildx-action@v1
      - name: Cache Docker layers
        uses: actions/cache@v2
        with:
          path: /tmp/.buildx-cache
          key: ${{ runner.os }}-buildx-${{ github.sha }}
          restore-keys: |
            ${{ runner.os }}-buildx-
      - name: Login to ACR
        uses: docker/login-action@v1
        with:
          registry: radius.azurecr.io
          username: '${{ secrets.DOCKER_USERNAME }}'
          password: '${{ secrets.DOCKER_PASSWORD }}'
      - name: Login to DockerHub
        uses: docker/login-action@v1
        with:
          registry: radiusteam #login-server is https://index.docker.io/v1/ by default
          username: '${{ secrets.RADIUSTEAM_DOCKERHUB_USERNAME }}'
          password: '${{ secrets.RADIUSTEAM_DOCKERHUB_PASSWORD }}'
      - name: Parse release version and set REL_VERSION
=======
      - name: Parse release version and set environment variables
>>>>>>> f253f233
        run: python ./.github/scripts/get_release_version.py
      - name: Build and push
        id: docker_build
        uses: docker/build-push-action@v2
        env:
          DOCKER_TAG_VERSION: latest
<<<<<<< HEAD
        with:
          context: ./deploy/rp/Dockerfile # Location of Dockerfile
          builder: ${{ steps.buildx.outputs.name }}
          push: true
          tags: | # Docker image name in each registry
            radius.azurecr.io/radius-rp:${{ env.DOCKER_TAG_VERSION }}
            radiusteam/radius-rp:${{ env.DOCKER_TAG_VERSION }}
          cache-from: type=local,src=/tmp/.buildx-cache
          cache-to: type=local,dest=/tmp/.buildx-cache
      - name: Build and push (PR)
        id: docker_build_pr
        uses: docker/build-push-action@v2
        if: startsWith(github.ref, 'refs/pull/') # build & push image on pr
        env:
          DOCKER_TAG_VERSION: ${{ env.REL_VERSION }}
        with:
          context: ./deploy/rp/Dockerfile
          builder: ${{ steps.buildx.outputs.name }}
          push: true
          tags: |
            radius.azurecr.io/radius-rp:${{ env.DOCKER_TAG_VERSION }}
            radiusteam/radius-rp:${{ env.DOCKER_TAG_VERSION }}
          cache-from: type=local,src=/tmp/.buildx-cache
          cache-to: type=local,dest=/tmp/.buildx-cache
      - name: Build and push (release)
        id: docker_build_release
        uses: docker/build-push-action@v2
        if: startsWith(github.ref, 'refs/tags/v') # build & push image on tag
        env:
          DOCKER_TAG_VERSION: ${{ env.REL_VERSION }}
        with:
          context: ./deploy/rp/Dockerfile
          builder: ${{ steps.buildx.outputs.name }}
          push: true
          tags: |
            radius.azurecr.io/radius-rp:${{ env.DOCKER_TAG_VERSION }}
            radiusteam/radius-rp:${{ env.DOCKER_TAG_VERSION }}
          cache-from: type=local,src=/tmp/.buildx-cache
          cache-to: type=local,dest=/tmp/.buildx-cache
      - name: Image digest
        run: echo ${{ steps.docker_build.outputs.digest }}
=======
      - name: make docker (release)
        run: make docker
        if: startsWith(github.ref, 'refs/pull/')
        env:
          DOCKER_REGISTRY: ${{ matrix.registry }}
          DOCKER_TAG_VERSION: ${{ env.REL_CHANNEL }}
      - name: make docker (release)
        run: make docker
        if: startsWith(github.ref, 'refs/tags/v')
        env:
          DOCKER_REGISTRY: ${{ matrix.registry }}
          DOCKER_TAG_VERSION: ${{ env.REL_CHANNEL }}
      - uses: azure/docker-login@v1
        with:
          login-server: ${{ matrix.login_server }}
          username: '${{ secrets[matrix.username_secret] }}'
          password: '${{ secrets[matrix.password_secret] }}'
      - name: make dockerpush (latest)
        run: make dockerpush
        if: (github.ref == 'refs/heads/main') || startsWith(github.ref, 'refs/tags/v') # push image on push to main or tag
        env:
          DOCKER_REGISTRY: ${{ matrix.registry }}
          DOCKER_TAG_VERSION: latest
      - name: make dockerpush (PR)
        run: make dockerpush
        if: startsWith(github.ref, 'refs/pull/') # push image on pr
        env:
          DOCKER_REGISTRY: ${{ matrix.registry }}
          DOCKER_TAG_VERSION: ${{ env.REL_CHANNEL }}
      - name: make dockerpush (release)
        run: make dockerpush
        if: startsWith(github.ref, 'refs/tags/v') # push image on tag
        env:
          DOCKER_REGISTRY: ${{ matrix.registry }}
          DOCKER_TAG_VERSION: ${{ env.REL_CHANNEL }}
>>>>>>> f253f233

  deploy_tests: 
    name: Run deployment tests
    needs: [ 'build', 'images' ]
    runs-on: ubuntu-latest
    env:
      GOVER: '^1.16.0'
    steps:
    - name: Checkout
      uses: actions/checkout@v2
    - name: Set up Go ${{ env.GOVER }}
      uses: actions/setup-go@v2
      with:
        go-version: ${{ env.GOVER }}
    - name: Parse release version and set environment variables
      run: python ./.github/scripts/get_release_version.py
    - name: Download release artifacts
      uses: actions/download-artifact@v2
      with:
        name: rad_cli_linux_amd64
        path: dist
    - name: Print assets (for santity)
      run: |
        echo "Asserts are in: $(cd "$(dirname ".")" && pwd)/$(basename ".")"
        ls -R
      working-directory: dist
    - name: Make rad executable
      run: chmod +x rad
      working-directory: dist
    - name: az CLI login
      run: |
        az login --service-principal \
          --username ${{ secrets.INTEGRATION_TEST_SP_APP_ID }} \
          --password ${{ secrets.INTEGRATION_TEST_SP_PASSWORD }} \
          --tenant ${{ secrets.INTEGRATION_TEST_TENANT_ID }}
      # We select a test environment here and load it into the default 
      # radius config so that it will be used by tests
    - name: Reserve test environment
      id: reserve
      run: |
        export AZURE_TENANT_ID=${{ secrets.INTEGRATION_TEST_TENANT_ID }}
        export AZURE_CLIENT_ID=${{ secrets.INTEGRATION_TEST_SP_APP_ID }}
        export AZURE_CLIENT_SECRET=${{ secrets.INTEGRATION_TEST_SP_PASSWORD }}
        mkdir ~/.rad
        go run cmd/testenv/main.go \
          reserve \
          --accountkey ${{ secrets.INTEGRATION_TEST_STORAGE_KEY }} \
          --accountname ${{ secrets.INTEGRATION_TEST_STORAGE_NAME }} \
          --tablename environments \
          --configpath ~/.rad/config.yaml \
          --timeout 60
        cat ~/.rad/config.yaml
    - name: Merge Kubernetes credentials
      run: |
        export PATH=$GITHUB_WORKSPACE/dist:$PATH
        export AZURE_TENANT_ID=${{ secrets.INTEGRATION_TEST_TENANT_ID }}
        export AZURE_CLIENT_ID=${{ secrets.INTEGRATION_TEST_SP_APP_ID }}
        export AZURE_CLIENT_SECRET=${{ secrets.INTEGRATION_TEST_SP_PASSWORD }}
        rad env merge-credentials
    - name: Update test environment RP
      run: |
        export AZURE_TENANT_ID=${{ secrets.INTEGRATION_TEST_TENANT_ID }}
        export AZURE_CLIENT_ID=${{ secrets.INTEGRATION_TEST_SP_APP_ID }}
        export AZURE_CLIENT_SECRET=${{ secrets.INTEGRATION_TEST_SP_PASSWORD }}
        go run cmd/testenv/main.go \
          update-rp \
          --configpath ~/.rad/config.yaml \
          --image radiusteam/radius-rp:${{ env.REL_CHANNEL }}
    - name: Run deploy tests
      run: |
        export PATH=$GITHUB_WORKSPACE/dist:$PATH
        export AZURE_TENANT_ID=${{ secrets.INTEGRATION_TEST_TENANT_ID }}
        export AZURE_CLIENT_ID=${{ secrets.INTEGRATION_TEST_SP_APP_ID }}
        export AZURE_CLIENT_SECRET=${{ secrets.INTEGRATION_TEST_SP_PASSWORD }}
        cd $GITHUB_WORKSPACE
        echo "PATH is $PATH"
        which rad || { echo "cannot find rad"; exit 1; }
        make deploy-tests
    - name: Release test environment
      if: ${{ success() || steps.reserve.outcome == 'success' }}
      run: |
        go run cmd/testenv/main.go \
          release \
          --accountkey ${{ secrets.INTEGRATION_TEST_STORAGE_KEY }} \
          --accountname ${{ secrets.INTEGRATION_TEST_STORAGE_NAME }} \
          --tablename environments \
          --configpath ~/.rad/config.yaml

  publish:
    name: Publish rad CLI binaries
    needs: [ 'build' ] # may want to add needs 'deploy_tests' as well in the future
    runs-on: ubuntu-latest
    if: (github.ref == 'refs/heads/main') || startsWith(github.ref, 'refs/tags/v') # upload on push to main or tag
    steps:
      - name: Checkout
        uses: actions/checkout@v2
      - name: Parse release version and set environment variables
        run: python ./.github/scripts/get_release_version.py
      - name: Download release artifacts
        uses: actions/download-artifact@v2
        with:
          name: rad_cli_darwin_amd64
          path: rad_cli_darwin_amd64
      - name: Download release artifacts
        uses: actions/download-artifact@v2
        with:
          name: rad_cli_linux_amd64
          path: rad_cli_linux_amd64
      - name: Download release artifacts
        uses: actions/download-artifact@v2
        with:
          name: rad_cli_windows_amd64
          path: rad_cli_windows_amd64
      - uses: bacongobbler/azure-blob-storage-upload@v1.1.1
        with:
          source_dir: rad_cli_darwin_amd64
          container_name: 'tools'
          connection_string: ${{ secrets.ASSETS_STORAGE_CONNECTION_STRING }}
          sync: true
          extra_args: '--destination-path rad/${{ env.REL_CHANNEL }}/macos-x64/ --pattern rad'
      - uses: bacongobbler/azure-blob-storage-upload@v1.1.1
        with:
          source_dir: rad_cli_linux_amd64
          container_name: 'tools'
          connection_string: ${{ secrets.ASSETS_STORAGE_CONNECTION_STRING }}
          sync: true
          extra_args: '--destination-path rad/${{ env.REL_CHANNEL }}/linux-x64/ --pattern rad'
      - uses: bacongobbler/azure-blob-storage-upload@v1.1.1
        with:
          source_dir: rad_cli_windows_amd64
          container_name: 'tools'
          connection_string: ${{ secrets.ASSETS_STORAGE_CONNECTION_STRING }}
          sync: true
<<<<<<< HEAD
          extra_args: '--destination-path rad/${{ env.REL_VERSION }}/windows-x64/ --pattern rad.exe'

  codespacesbuild:
    name: Build & publish Codespaces docker image
    needs: [ 'publish' ] 
    runs-on: ubuntu-latest
    steps:
      - name: Check out code
        uses: actions/checkout@v2
        
      - name: Set up Docker Buildx
        id: buildx
        uses: docker/setup-buildx-action@v1
    
      - name: Cache Docker layers
        uses: actions/cache@v2
        with:
          path: /tmp/.buildx-cache
          key: ${{ runner.os }}-buildx-${{ github.sha }}
          restore-keys: |
            ${{ runner.os }}-buildx-
    
      - name: Login to Docker Hub
        uses: docker/login-action@v1
        with:
          registry: radiusteam
          username: ${{ secrets.RADIUSTEAM_DOCKERHUB_USERNAME }}
          password: ${{ secrets.RADIUSTEAM_DOCKERHUB_PASSWORD }}

      - name: Build and push
        id: docker_build
        if: (github.ref == 'refs/heads/main') || startsWith(github.ref, 'refs/tags/v') # push image on push to main or tag 
        uses: docker/build-push-action@v2
        with:
          context: ./.devcontainer/tutorials-codespace/
          builder: ${{ steps.buildx.outputs.name }}
          push: true
          tags:  radiusteam/radcodespace:latest
          cache-from: type=local,src=/tmp/.buildx-cache
          cache-to: type=local,dest=/tmp/.buildx-cache

      - name: Image digest
        run: echo ${{ steps.docker_build.outputs.digest }}
=======
          extra_args: '--destination-path rad/${{ env.REL_CHANNEL }}/windows-x64/ --pattern rad.exe'
      - uses: bacongobbler/azure-blob-storage-upload@v1.1.1
        with:
          source_dir: install
          container_name: 'tools'
          connection_string: ${{ secrets.ASSETS_STORAGE_CONNECTION_STRING }}
          sync: true
          extra_args: '--destination-path rad/ --pattern install.*'
>>>>>>> f253f233
<|MERGE_RESOLUTION|>--- conflicted
+++ resolved
@@ -15,10 +15,6 @@
     branches:
       - main
       - release/*
-<<<<<<< HEAD
-
-=======
->>>>>>> f253f233
 jobs:
   build:
     name: Build ${{ matrix.target_os }}_${{ matrix.target_arch }} binaries
@@ -77,7 +73,6 @@
     steps:
       - name: Check out code
         uses: actions/checkout@v2
-<<<<<<< HEAD
       - name: Set up Docker Buildx
         id: buildx
         uses: docker/setup-buildx-action@v1
@@ -101,16 +96,12 @@
           username: '${{ secrets.RADIUSTEAM_DOCKERHUB_USERNAME }}'
           password: '${{ secrets.RADIUSTEAM_DOCKERHUB_PASSWORD }}'
       - name: Parse release version and set REL_VERSION
-=======
-      - name: Parse release version and set environment variables
->>>>>>> f253f233
         run: python ./.github/scripts/get_release_version.py
       - name: Build and push
         id: docker_build
         uses: docker/build-push-action@v2
         env:
           DOCKER_TAG_VERSION: latest
-<<<<<<< HEAD
         with:
           context: ./deploy/rp/Dockerfile # Location of Dockerfile
           builder: ${{ steps.buildx.outputs.name }}
@@ -152,43 +143,6 @@
           cache-to: type=local,dest=/tmp/.buildx-cache
       - name: Image digest
         run: echo ${{ steps.docker_build.outputs.digest }}
-=======
-      - name: make docker (release)
-        run: make docker
-        if: startsWith(github.ref, 'refs/pull/')
-        env:
-          DOCKER_REGISTRY: ${{ matrix.registry }}
-          DOCKER_TAG_VERSION: ${{ env.REL_CHANNEL }}
-      - name: make docker (release)
-        run: make docker
-        if: startsWith(github.ref, 'refs/tags/v')
-        env:
-          DOCKER_REGISTRY: ${{ matrix.registry }}
-          DOCKER_TAG_VERSION: ${{ env.REL_CHANNEL }}
-      - uses: azure/docker-login@v1
-        with:
-          login-server: ${{ matrix.login_server }}
-          username: '${{ secrets[matrix.username_secret] }}'
-          password: '${{ secrets[matrix.password_secret] }}'
-      - name: make dockerpush (latest)
-        run: make dockerpush
-        if: (github.ref == 'refs/heads/main') || startsWith(github.ref, 'refs/tags/v') # push image on push to main or tag
-        env:
-          DOCKER_REGISTRY: ${{ matrix.registry }}
-          DOCKER_TAG_VERSION: latest
-      - name: make dockerpush (PR)
-        run: make dockerpush
-        if: startsWith(github.ref, 'refs/pull/') # push image on pr
-        env:
-          DOCKER_REGISTRY: ${{ matrix.registry }}
-          DOCKER_TAG_VERSION: ${{ env.REL_CHANNEL }}
-      - name: make dockerpush (release)
-        run: make dockerpush
-        if: startsWith(github.ref, 'refs/tags/v') # push image on tag
-        env:
-          DOCKER_REGISTRY: ${{ matrix.registry }}
-          DOCKER_TAG_VERSION: ${{ env.REL_CHANNEL }}
->>>>>>> f253f233
 
   deploy_tests: 
     name: Run deployment tests
@@ -322,7 +276,6 @@
           container_name: 'tools'
           connection_string: ${{ secrets.ASSETS_STORAGE_CONNECTION_STRING }}
           sync: true
-<<<<<<< HEAD
           extra_args: '--destination-path rad/${{ env.REL_VERSION }}/windows-x64/ --pattern rad.exe'
 
   codespacesbuild:
@@ -331,12 +284,10 @@
     runs-on: ubuntu-latest
     steps:
       - name: Check out code
-        uses: actions/checkout@v2
-        
+        uses: actions/checkout@v2        
       - name: Set up Docker Buildx
         id: buildx
         uses: docker/setup-buildx-action@v1
-    
       - name: Cache Docker layers
         uses: actions/cache@v2
         with:
@@ -344,14 +295,12 @@
           key: ${{ runner.os }}-buildx-${{ github.sha }}
           restore-keys: |
             ${{ runner.os }}-buildx-
-    
       - name: Login to Docker Hub
         uses: docker/login-action@v1
         with:
           registry: radiusteam
           username: ${{ secrets.RADIUSTEAM_DOCKERHUB_USERNAME }}
           password: ${{ secrets.RADIUSTEAM_DOCKERHUB_PASSWORD }}
-
       - name: Build and push
         id: docker_build
         if: (github.ref == 'refs/heads/main') || startsWith(github.ref, 'refs/tags/v') # push image on push to main or tag 
@@ -363,16 +312,5 @@
           tags:  radiusteam/radcodespace:latest
           cache-from: type=local,src=/tmp/.buildx-cache
           cache-to: type=local,dest=/tmp/.buildx-cache
-
       - name: Image digest
-        run: echo ${{ steps.docker_build.outputs.digest }}
-=======
-          extra_args: '--destination-path rad/${{ env.REL_CHANNEL }}/windows-x64/ --pattern rad.exe'
-      - uses: bacongobbler/azure-blob-storage-upload@v1.1.1
-        with:
-          source_dir: install
-          container_name: 'tools'
-          connection_string: ${{ secrets.ASSETS_STORAGE_CONNECTION_STRING }}
-          sync: true
-          extra_args: '--destination-path rad/ --pattern install.*'
->>>>>>> f253f233
+        run: echo ${{ steps.docker_build.outputs.digest }}